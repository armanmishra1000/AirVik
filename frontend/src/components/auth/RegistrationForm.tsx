--- conflicted
+++ resolved
@@ -104,15 +104,10 @@
       }, 2000);
 
       // Call success callback if provided
-<<<<<<< HEAD
-      if (onSuccess && result.data && result.data.user) {
-        onSuccess(result.data.user);
-=======
       if (onSuccess && result.data) {
         // Extract user from the response data
         const user = (result.data as any).user || result.data;
         onSuccess(user as User);
->>>>>>> 43bd5bcd
       }
 
     } catch (error) {
